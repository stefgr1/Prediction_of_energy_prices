--- conflicted
+++ resolved
@@ -7,20 +7,11 @@
 import platform
 
 # Global configuration
-<<<<<<< HEAD
-TARGET_COLUMN = "TTF_gas_price (€/MWh)"
-MODEL_SIZE = "large"
-# als nächstes 400 testen und dann 500 , das gleiche dann nochmaml mit batch size 16 und 64
-CONTEXT_SIZE = 500
-TOTAL_PREDICTION_LENGTH = 730
-CHUNK_SIZE = 64
-=======
 TARGET_COLUMN = "Oil_price (EUR)"
 MODEL_SIZE = "large"
 CONTEXT_SIZE = 400
 TOTAL_PREDICTION_LENGTH = 730
 CHUNK_SIZE = 16
->>>>>>> d17162a6
 SMOOTHING_WINDOW = 5
 DEVICE = "cpu"
 MODEL_SAVE_DIR = "./data_retrieval/future_data/Chronos/saved_models"
